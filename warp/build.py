--- conflicted
+++ resolved
@@ -122,10 +122,6 @@
     return cuda_home
     
 
-<<<<<<< HEAD
-# builds cuda->ptx using NVRTC
-def build_cuda(cu_path, arch, ptx_path, config="release", force=False, verify_fp=False, fast_math=False):
-=======
 def get_cuda_toolkit_version(cuda_home):
     
     try:
@@ -145,8 +141,7 @@
 
 
 # builds cuda source to PTX or CUBIN using NVRTC (output type determined by output_path extension)
-def build_cuda(cu_path, arch, output_path, config="release", force=False, verify_fp=False):
->>>>>>> 86bda430
+def build_cuda(cu_path, arch, output_path, config="release", force=False, verify_fp=False, fast_math=False):
 
     src_file = open(cu_path)
     src = src_file.read().encode('utf-8')
@@ -155,11 +150,7 @@
     inc_path = os.path.join(os.path.dirname(os.path.realpath(__file__)), "native").encode('utf-8')
     output_path = output_path.encode('utf-8')
 
-<<<<<<< HEAD
-    err = warp.context.runtime.core.cuda_compile_program(src, arch, inc_path, config=="debug", warp.config.verbose, verify_fp, fast_math, ptx_path)    
-=======
-    err = warp.context.runtime.core.cuda_compile_program(src, arch, inc_path, config=="debug", warp.config.verbose, verify_fp, output_path)
->>>>>>> 86bda430
+    err = warp.context.runtime.core.cuda_compile_program(src, arch, inc_path, config=="debug", warp.config.verbose, verify_fp, fast_math, output_path)
     if (err):
         raise Exception("CUDA build failed")
 
@@ -281,6 +272,9 @@
             "--extended-lambda",
         ]
 
+        if fast_math:
+            nvcc_opts.append("--use_fast_math")
+
     if os.name == 'nt':
 
         cpp_out = cpp_path + ".obj"
@@ -324,14 +318,7 @@
                 cuda_cmd = f'"{cuda_home}/bin/nvcc" --compiler-options=/MTd,/Zi,/Od -g -G -O0 -D_DEBUG -D_ITERATOR_DEBUG_LEVEL=0 -I"{native_dir}" -I"{nanovdb_home}" -line-info {" ".join(nvcc_opts)} -DWP_CUDA -o "{cu_out}" -c "{cu_path}"'
 
             elif (config == "release"):
-<<<<<<< HEAD
-                cuda_cmd = f'"{cuda_home}/bin/nvcc" -O3 {gencode_opts}  -I"{native_dir}" -I"{nanovdb_home}" -DNDEBUG -DWP_CUDA -o "{cu_out}" -c "{cu_path}"'
-
-            if fast_math:
-                cuda_cmd += " --use_fast_math"
-=======
-                cuda_cmd = f'"{cuda_home}/bin/nvcc" -O3 {" ".join(nvcc_opts)} -I"{native_dir}" -I"{nanovdb_home}" --use_fast_math -DNDEBUG -DWP_CUDA -o "{cu_out}" -c "{cu_path}"'
->>>>>>> 86bda430
+                cuda_cmd = f'"{cuda_home}/bin/nvcc" -O3 {" ".join(nvcc_opts)} -I"{native_dir}" -I"{nanovdb_home}" -DNDEBUG -DWP_CUDA -o "{cu_out}" -c "{cu_path}"'
 
             with ScopedTimer("build_cuda", active=warp.config.verbose):
                 run_cmd(cuda_cmd)
@@ -381,14 +368,7 @@
                 cuda_cmd = f'"{cuda_home}/bin/nvcc" -g -G -O0 --compiler-options -fPIC,-fvisibility=hidden -D_DEBUG -D_ITERATOR_DEBUG_LEVEL=0 -line-info {" ".join(nvcc_opts)} -DWP_CUDA -I"{native_dir}" -o "{cu_out}" -c "{cu_path}"'
 
             elif (config == "release"):
-<<<<<<< HEAD
-                cuda_cmd = f'"{cuda_home}/bin/nvcc" -O3 --compiler-options -fPIC {gencode_opts} -DNDEBUG -DWP_CUDA -I"{native_dir}" -o "{cu_out}" -c "{cu_path}"'
-
-            if fast_math:
-                cuda_cmd += ' --use_fast_math'
-=======
-                cuda_cmd = f'"{cuda_home}/bin/nvcc" -O3 --compiler-options -fPIC,-fvisibility=hidden {" ".join(nvcc_opts)} -DNDEBUG --use_fast_math -DWP_CUDA -I"{native_dir}" -o "{cu_out}" -c "{cu_path}"'
->>>>>>> 86bda430
+                cuda_cmd = f'"{cuda_home}/bin/nvcc" -O3 --compiler-options -fPIC,-fvisibility=hidden {" ".join(nvcc_opts)} -DNDEBUG -DWP_CUDA -I"{native_dir}" -o "{cu_out}" -c "{cu_path}"'
 
             with ScopedTimer("build_cuda", active=warp.config.verbose):
                 run_cmd(cuda_cmd)
